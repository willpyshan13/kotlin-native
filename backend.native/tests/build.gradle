--- conflicted
+++ resolved
@@ -4010,25 +4010,16 @@
     def sources = "$projectDir/link/fake_overrides"
     def dir = buildDir.absolutePath
     doBeforeBuild {
-<<<<<<< HEAD
-        konanc("$sources/base.kt -p library -o $dir/base")
-        konanc("$sources/move.kt -p library -o $dir/move -r $dir -l base")
-        konanc("$sources/use.kt -p library -o $dir/use -r $dir -l move")
-        konanc("$sources/move2.kt -p library -o $dir/move -r $dir -l base")
-=======
         konanc("$sources/base.kt -p library -target ${target.name} -o $dir/base")
         konanc("$sources/move.kt -p library -target ${target.name} -o $dir/move -r $dir -l base")
         konanc("$sources/use.kt -p library -target ${target.name} -o $dir/use -r $dir -l move")
         konanc("$sources/move2.kt -p library -target ${target.name} -o $dir/move -r $dir -l base")
->>>>>>> 7cad3360
     }
     source = "$sources/main.kt"
     flags = ["-l", "use", "-r", "$dir"]
     goldValue = "Moved\nMoved\nChild\nSuper\n"
 }
 
-<<<<<<< HEAD
-=======
 Task frameworkTest(String name, Closure<FrameworkTest> configurator) {
     return KotlinNativeTestKt.createTest(project, name, FrameworkTest) { task ->
         configurator.delegate = task
@@ -4067,7 +4058,6 @@
     }
 }
 
->>>>>>> 7cad3360
 if (isAppleTarget(project)) {
     frameworkTest('testObjCExport') {
         final String frameworkName = 'Kt'

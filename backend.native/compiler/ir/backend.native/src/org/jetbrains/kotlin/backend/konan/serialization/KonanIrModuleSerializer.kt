package org.jetbrains.kotlin.backend.konan.serialization

import org.jetbrains.kotlin.backend.common.LoggingContext
import org.jetbrains.kotlin.backend.common.serialization.*
import org.jetbrains.kotlin.backend.common.serialization.signature.IdSignatureSerializer
import org.jetbrains.kotlin.descriptors.DeclarationDescriptor
import org.jetbrains.kotlin.ir.declarations.IrFile
import org.jetbrains.kotlin.ir.descriptors.IrBuiltIns
import org.jetbrains.kotlin.ir.symbols.IrSymbol
<<<<<<< HEAD

private class KonanDeclarationTable(globalDeclarationTable: GlobalDeclarationTable) :
        DeclarationTable(globalDeclarationTable) {

    /**
     * It is incorrect to compute UniqId for declarations from metadata-based libraries.
     * Instead we should get precomputed value from metadata.
     */
//    override fun tryComputeBackendSpecificUniqId(declaration: IrDeclaration): UniqId? {
//        return if (declaration.descriptor.module.isFromInteropLibrary()) {
//            // Property accessor doesn't provide UniqId so we need to get it from the property itself.
//            UniqId(declaration.descriptor.propertyIfAccessor.getUniqId() ?: error("No uniq id found for ${declaration.descriptor}"))
//        } else {
//            null
//        }
//    }
}
=======
>>>>>>> 6bec1884

class KonanIrModuleSerializer(
    logger: LoggingContext,
    irBuiltIns: IrBuiltIns,
    private val expectDescriptorToSymbol: MutableMap<DeclarationDescriptor, IrSymbol>,
    val skipExpects: Boolean
) : IrModuleSerializer<KonanIrFileSerializer>(logger) {

    private val signaturer = IdSignatureSerializer(KonanManglerIr)
    private val globalDeclarationTable = KonanGlobalDeclarationTable(signaturer, irBuiltIns)

    override fun createSerializerForFile(file: IrFile): KonanIrFileSerializer =
<<<<<<< HEAD
            KonanIrFileSerializer(logger, KonanDeclarationTable(globalDeclarationTable), expectDescriptorToSymbol, skipExpects = skipExpects)
=======
            KonanIrFileSerializer(logger, DeclarationTable(globalDeclarationTable), expectDescriptorToSymbol, skipExpects = skipExpects)
>>>>>>> 6bec1884
}<|MERGE_RESOLUTION|>--- conflicted
+++ resolved
@@ -7,26 +7,6 @@
 import org.jetbrains.kotlin.ir.declarations.IrFile
 import org.jetbrains.kotlin.ir.descriptors.IrBuiltIns
 import org.jetbrains.kotlin.ir.symbols.IrSymbol
-<<<<<<< HEAD
-
-private class KonanDeclarationTable(globalDeclarationTable: GlobalDeclarationTable) :
-        DeclarationTable(globalDeclarationTable) {
-
-    /**
-     * It is incorrect to compute UniqId for declarations from metadata-based libraries.
-     * Instead we should get precomputed value from metadata.
-     */
-//    override fun tryComputeBackendSpecificUniqId(declaration: IrDeclaration): UniqId? {
-//        return if (declaration.descriptor.module.isFromInteropLibrary()) {
-//            // Property accessor doesn't provide UniqId so we need to get it from the property itself.
-//            UniqId(declaration.descriptor.propertyIfAccessor.getUniqId() ?: error("No uniq id found for ${declaration.descriptor}"))
-//        } else {
-//            null
-//        }
-//    }
-}
-=======
->>>>>>> 6bec1884
 
 class KonanIrModuleSerializer(
     logger: LoggingContext,
@@ -39,9 +19,5 @@
     private val globalDeclarationTable = KonanGlobalDeclarationTable(signaturer, irBuiltIns)
 
     override fun createSerializerForFile(file: IrFile): KonanIrFileSerializer =
-<<<<<<< HEAD
-            KonanIrFileSerializer(logger, KonanDeclarationTable(globalDeclarationTable), expectDescriptorToSymbol, skipExpects = skipExpects)
-=======
             KonanIrFileSerializer(logger, DeclarationTable(globalDeclarationTable), expectDescriptorToSymbol, skipExpects = skipExpects)
->>>>>>> 6bec1884
 }
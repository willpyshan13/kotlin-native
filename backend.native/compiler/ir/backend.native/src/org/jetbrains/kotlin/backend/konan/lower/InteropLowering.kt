/*
 * Copyright 2010-2018 JetBrains s.r.o. Use of this source code is governed by the Apache 2.0 license
 * that can be found in the LICENSE file.
 */

package org.jetbrains.kotlin.backend.konan.lower

import org.jetbrains.kotlin.backend.common.FileLoweringPass
import org.jetbrains.kotlin.backend.common.descriptors.WrappedSimpleFunctionDescriptor
import org.jetbrains.kotlin.backend.common.descriptors.WrappedValueParameterDescriptor
import org.jetbrains.kotlin.backend.common.ir.copyTo
import org.jetbrains.kotlin.backend.common.ir.createDispatchReceiverParameter
import org.jetbrains.kotlin.backend.common.ir.simpleFunctions
import org.jetbrains.kotlin.backend.common.lower.*
import org.jetbrains.kotlin.backend.common.peek
import org.jetbrains.kotlin.backend.common.pop
import org.jetbrains.kotlin.backend.common.push
import org.jetbrains.kotlin.backend.konan.*
import org.jetbrains.kotlin.backend.konan.cgen.*
import org.jetbrains.kotlin.backend.konan.descriptors.allOverriddenFunctions
import org.jetbrains.kotlin.backend.konan.descriptors.isInterface
import org.jetbrains.kotlin.backend.konan.descriptors.synthesizedName
import org.jetbrains.kotlin.backend.konan.ir.*
import org.jetbrains.kotlin.backend.konan.ir.companionObject
import org.jetbrains.kotlin.backend.konan.llvm.IntrinsicType
import org.jetbrains.kotlin.backend.konan.llvm.tryGetIntrinsicType
import org.jetbrains.kotlin.builtins.UnsignedTypes
import org.jetbrains.kotlin.descriptors.*
import org.jetbrains.kotlin.ir.IrElement
import org.jetbrains.kotlin.ir.IrStatement
import org.jetbrains.kotlin.ir.builders.*
import org.jetbrains.kotlin.ir.declarations.*
import org.jetbrains.kotlin.ir.declarations.impl.IrFunctionImpl
import org.jetbrains.kotlin.ir.declarations.impl.IrValueParameterImpl
import org.jetbrains.kotlin.ir.expressions.*
import org.jetbrains.kotlin.ir.expressions.impl.IrConstImpl
import org.jetbrains.kotlin.ir.expressions.impl.IrDelegatingConstructorCallImpl
import org.jetbrains.kotlin.ir.expressions.impl.IrFunctionReferenceImpl
import org.jetbrains.kotlin.ir.expressions.impl.IrReturnImpl
import org.jetbrains.kotlin.ir.symbols.IrClassSymbol
import org.jetbrains.kotlin.ir.symbols.IrFunctionSymbol
import org.jetbrains.kotlin.ir.symbols.IrSimpleFunctionSymbol
import org.jetbrains.kotlin.ir.symbols.impl.IrSimpleFunctionSymbolImpl
import org.jetbrains.kotlin.ir.symbols.impl.IrValueParameterSymbolImpl
import org.jetbrains.kotlin.ir.types.*
import org.jetbrains.kotlin.ir.util.*
import org.jetbrains.kotlin.ir.visitors.transformChildrenVoid
import org.jetbrains.kotlin.name.FqName
import org.jetbrains.kotlin.name.Name
import org.jetbrains.kotlin.resolve.OverridingUtil
import org.jetbrains.kotlin.resolve.descriptorUtil.fqNameSafe

internal abstract class BaseInteropIrTransformer(private val context: Context) : IrBuildingTransformer(context) {

    protected inline fun <T> generateWithStubs(element: IrElement? = null, block: KotlinStubs.() -> T): T =
            createKotlinStubs(element).block()

    protected fun createKotlinStubs(element: IrElement?): KotlinStubs {
        val location = if (element != null) {
            element.getCompilerMessageLocation(irFile)
        } else {
            builder.getCompilerMessageLocation()
        }

        return object : KotlinStubs {
            override val irBuiltIns get() = context.irBuiltIns
            override val symbols get() = context.ir.symbols

            override fun addKotlin(declaration: IrDeclaration) {
                addTopLevel(declaration)
            }

            override fun addC(lines: List<String>) {
                context.cStubsManager.addStub(location, lines)
            }

            override fun getUniqueCName(prefix: String) =
                    "_${context.cStubsManager.getUniqueName(prefix)}" // Ok in absence of separate compilation

            override fun getUniqueKotlinFunctionReferenceClassName(prefix: String) =
                    "$prefix${context.functionReferenceCount++}"

            override val target get() = context.config.target

            override fun reportError(location: IrElement, message: String): Nothing =
                    context.reportCompilationError(message, irFile, location)

            override fun throwCompilerError(element: IrElement?, message: String): Nothing {
                error(irFile, element, message)
            }
        }
    }

    protected abstract val irFile: IrFile
    protected abstract fun addTopLevel(declaration: IrDeclaration)
}

internal class InteropLoweringPart1(val context: Context) : BaseInteropIrTransformer(context), FileLoweringPass {

    private val symbols get() = context.ir.symbols

    lateinit var currentFile: IrFile

    private val topLevelInitializers = mutableListOf<IrExpression>()
    private val newTopLevelDeclarations = mutableListOf<IrDeclaration>()

    override val irFile: IrFile
        get() = currentFile

    override fun addTopLevel(declaration: IrDeclaration) {
        declaration.parent = currentFile
        newTopLevelDeclarations += declaration
    }

    override fun lower(irFile: IrFile) {
        currentFile = irFile
        irFile.transformChildrenVoid(this)

        topLevelInitializers.forEach { irFile.addTopLevelInitializer(it, context, false) }
        topLevelInitializers.clear()

        irFile.addChildren(newTopLevelDeclarations)
        newTopLevelDeclarations.clear()
    }

    private fun IrBuilderWithScope.callAlloc(classPtr: IrExpression): IrExpression =
            irCall(symbols.interopAllocObjCObject).apply {
                putValueArgument(0, classPtr)
            }

    private fun IrBuilderWithScope.getObjCClass(classSymbol: IrClassSymbol): IrExpression {
        val classDescriptor = classSymbol.descriptor
        assert(!classDescriptor.isObjCMetaClass())
        return irCall(symbols.interopGetObjCClass, symbols.nativePtrType, listOf(classSymbol.typeWithStarProjections))
    }

    private val outerClasses = mutableListOf<IrClass>()

    override fun visitClass(declaration: IrClass): IrStatement {
        if (declaration.isKotlinObjCClass()) {
            lowerKotlinObjCClass(declaration)
        }

        outerClasses.push(declaration)
        try {
            return super.visitClass(declaration)
        } finally {
            outerClasses.pop()
        }
    }

    private fun lowerKotlinObjCClass(irClass: IrClass) {
        checkKotlinObjCClass(irClass)

        val interop = context.interopBuiltIns

        irClass.declarations.toList().mapNotNull {
            when {
                it is IrSimpleFunction && it.annotations.hasAnnotation(interop.objCAction.fqNameSafe) ->
                        generateActionImp(it)

                it is IrProperty && it.annotations.hasAnnotation(interop.objCOutlet.fqNameSafe) ->
                        generateOutletSetterImp(it)

                it is IrConstructor && it.annotations.hasAnnotation(interop.objCOverrideInit.fqNameSafe) ->
                        generateOverrideInit(irClass, it)

                else -> null
            }
        }.let { irClass.addChildren(it) }

        if (irClass.annotations.hasAnnotation(interop.exportObjCClass.fqNameSafe)) {
            val irBuilder = context.createIrBuilder(currentFile.symbol).at(irClass)
            topLevelInitializers.add(irBuilder.getObjCClass(irClass.symbol))
        }
    }

    private fun generateOverrideInit(irClass: IrClass, constructor: IrConstructor): IrSimpleFunction {
        val superClass = irClass.getSuperClassNotAny()!!
        val superConstructors = superClass.constructors.filter {
            constructor.overridesConstructor(it)
        }.toList()

        val superConstructor = superConstructors.singleOrNull() ?: run {
            val annotation = context.interopBuiltIns.objCOverrideInit.name
            if (superConstructors.isEmpty()) {
                context.reportCompilationError(
                        """
                            constructor with @$annotation doesn't override any super class constructor.
                            It must completely match by parameter names and types.""".trimIndent(),
                        currentFile,
                        constructor
                )
            } else {
                context.reportCompilationError(
                        "constructor with @$annotation matches more than one of super constructors",
                        currentFile,
                        constructor
                )
            }
        }

        val initMethod = superConstructor.getObjCInitMethod()!!

        // Remove fake overrides of this init method, also check for explicit overriding:
        irClass.declarations.removeAll {
            if (it is IrSimpleFunction && initMethod.symbol in it.overriddenSymbols) {
                if (it.isReal) {
                    val annotation = context.interopBuiltIns.objCOverrideInit.name
                    context.reportCompilationError(
                            "constructor with @$annotation overrides initializer that is already overridden explicitly",
                            currentFile,
                            constructor
                    )
                }
                true
            } else {
                false
            }
        }

        // Generate `override fun init...(...) = this.initBy(...)`:

        val resultDescriptor = WrappedSimpleFunctionDescriptor()
        return IrFunctionImpl(
                constructor.startOffset, constructor.endOffset,
                OVERRIDING_INITIALIZER_BY_CONSTRUCTOR,
                IrSimpleFunctionSymbolImpl(resultDescriptor),
                initMethod.name,
                Visibilities.PUBLIC,
                Modality.OPEN,
                irClass.defaultType,
                isInline = false,
                isExternal = false,
                isTailrec = false,
                isSuspend = false,
<<<<<<< HEAD
                isExpect = false
=======
                isExpect = false,
                isFakeOverride = false
>>>>>>> e8ad4712
        ).also { result ->
            resultDescriptor.bind(result)
            result.parent = irClass
            result.createDispatchReceiverParameter()
            constructor.valueParameters.mapTo(result.valueParameters) { it.copyTo(result) }

            result.overriddenSymbols.add(initMethod.symbol)

            result.body = context.createIrBuilder(result.symbol).irBlockBody(result) {
                +irReturn(
                        irCall(symbols.interopObjCObjectInitBy, listOf(irClass.defaultType)).apply {
                            extensionReceiver = irGet(result.dispatchReceiverParameter!!)
                            putValueArgument(0, irCall(constructor).also {
                                result.valueParameters.forEach { parameter ->
                                    it.putValueArgument(parameter.index, irGet(parameter))
                                }
                            })
                        }
                )
            }

            assert(result.getObjCMethodInfo() != null) // Ensure it gets correctly recognized by the compiler.
        }
    }

    private object OVERRIDING_INITIALIZER_BY_CONSTRUCTOR :
            IrDeclarationOriginImpl("OVERRIDING_INITIALIZER_BY_CONSTRUCTOR")

    private fun IrConstructor.overridesConstructor(other: IrConstructor): Boolean {
        return this.descriptor.valueParameters.size == other.descriptor.valueParameters.size &&
                this.descriptor.valueParameters.all {
                    val otherParameter = other.descriptor.valueParameters[it.index]
                    it.name == otherParameter.name && it.type == otherParameter.type
                }
    }

    private fun generateActionImp(function: IrSimpleFunction): IrSimpleFunction {
        val action = "@${context.interopBuiltIns.objCAction.name}"

        function.extensionReceiverParameter?.let {
            context.reportCompilationError("$action method must not have extension receiver",
                    currentFile, it)
        }

        function.valueParameters.forEach {
            val kotlinType = it.descriptor.type
            if (!kotlinType.isObjCObjectType()) {
                context.reportCompilationError("Unexpected $action method parameter type: $kotlinType\n" +
                        "Only Objective-C object types are supported here",
                        currentFile, it)
            }
        }

        val returnType = function.returnType

        if (!returnType.isUnit()) {
            context.reportCompilationError("Unexpected $action method return type: ${returnType.toKotlinType()}\n" +
                    "Only 'Unit' is supported here",
                    currentFile, function
            )
        }

        return generateFunctionImp(inferObjCSelector(function.descriptor), function)
    }

    private fun generateOutletSetterImp(property: IrProperty): IrSimpleFunction {
        val descriptor = property.descriptor

        val outlet = "@${context.interopBuiltIns.objCOutlet.name}"

        if (!descriptor.isVar) {
            context.reportCompilationError("$outlet property must be var",
                    currentFile, property)
        }

        property.getter?.extensionReceiverParameter?.let {
            context.reportCompilationError("$outlet must not have extension receiver",
                    currentFile, it)
        }

        val type = descriptor.type
        if (!type.isObjCObjectType()) {
            context.reportCompilationError("Unexpected $outlet type: $type\n" +
                    "Only Objective-C object types are supported here",
                    currentFile, property)
        }

        val name = property.name.asString()
        val selector = "set${name.capitalize()}:"

        return generateFunctionImp(selector, property.setter!!)
    }

    private fun getMethodSignatureEncoding(function: IrFunction): String {
        assert(function.extensionReceiverParameter == null)
        assert(function.valueParameters.all { it.type.isObjCObjectType() })
        assert(function.returnType.isUnit())

        // Note: these values are valid for x86_64 and arm64.
        return when (function.valueParameters.size) {
            0 -> "v16@0:8"
            1 -> "v24@0:8@16"
            2 -> "v32@0:8@16@24"
            else -> context.reportCompilationError("Only 0, 1 or 2 parameters are supported here",
                    currentFile, function
            )
        }
    }

    private fun generateFunctionImp(selector: String, function: IrFunction): IrSimpleFunction {
        val signatureEncoding = getMethodSignatureEncoding(function)

        val returnType = function.returnType
        assert(returnType.isUnit())

        val nativePtrType = context.ir.symbols.nativePtrType

        val parameterTypes = mutableListOf(nativePtrType) // id self

        parameterTypes.add(nativePtrType) // SEL _cmd

        function.valueParameters.mapTo(parameterTypes) {
            when {
                it.descriptor.type.isObjCObjectType() -> nativePtrType
                else -> TODO()
            }
        }

        val newFunction = WrappedSimpleFunctionDescriptor().let {
            IrFunctionImpl(
                    function.startOffset, function.endOffset,
                    IrDeclarationOrigin.DEFINED,
                    IrSimpleFunctionSymbolImpl(it),
                    ("imp:$selector").synthesizedName,
                    Visibilities.PRIVATE,
                    Modality.FINAL,
                    returnType,
                    isInline = false,
                    isExternal = false,
                    isTailrec = false,
                    isSuspend = false,
<<<<<<< HEAD
                    isExpect = false
=======
                    isExpect = false,
                    isFakeOverride = false
>>>>>>> e8ad4712
            ).apply {
                it.bind(this)
            }
        }

        parameterTypes.mapIndexedTo(newFunction.valueParameters) { index, type ->
            WrappedValueParameterDescriptor().let {
                IrValueParameterImpl(
                        function.startOffset, function.endOffset,
                        IrDeclarationOrigin.DEFINED,
                        IrValueParameterSymbolImpl(it),
                        Name.identifier("p$index"),
                        index,
                        type,
                        varargElementType = null,
                        isCrossinline = false,
                        isNoinline = false
                ).apply {
                    it.bind(this)
                    parent = newFunction
                }
            }
        }

        // Annotations to be detected in KotlinObjCClassInfoGenerator:

        newFunction.annotations += buildSimpleAnnotation(context.irBuiltIns, function.startOffset, function.endOffset,
                symbols.objCMethodImp.owner, selector, signatureEncoding)

        val builder = context.createIrBuilder(newFunction.symbol)
        newFunction.body = builder.irBlockBody(newFunction) {
            +irCall(function).apply {
                dispatchReceiver = interpretObjCPointer(
                        irGet(newFunction.valueParameters[0]),
                        function.dispatchReceiverParameter!!.type
                )

                function.valueParameters.forEachIndexed { index, parameter ->
                    putValueArgument(index,
                            interpretObjCPointer(
                                    irGet(newFunction.valueParameters[index + 2]),
                                    parameter.type
                            )
                    )
                }
            }
        }

        return newFunction
    }

    private fun IrBuilderWithScope.interpretObjCPointer(expression: IrExpression, type: IrType): IrExpression {
        val callee: IrFunctionSymbol = if (type.containsNull()) {
            symbols.interopInterpretObjCPointerOrNull
        } else {
            symbols.interopInterpretObjCPointer
        }

        return irCall(callee, listOf(type)).apply {
            putValueArgument(0, expression)
        }
    }

    private fun checkKotlinObjCClass(irClass: IrClass) {
        val kind = irClass.descriptor.kind
        if (kind != ClassKind.CLASS && kind != ClassKind.OBJECT) {
            context.reportCompilationError(
                    "Only classes are supported as subtypes of Objective-C types",
                    currentFile, irClass
            )
        }

        if (!irClass.descriptor.isFinalClass) {
            context.reportCompilationError(
                    "Non-final Kotlin subclasses of Objective-C classes are not yet supported",
                    currentFile, irClass
            )
        }

        var hasObjCClassSupertype = false
        irClass.descriptor.defaultType.constructor.supertypes.forEach {
            val descriptor = it.constructor.declarationDescriptor as ClassDescriptor
            if (!descriptor.isObjCClass()) {
                context.reportCompilationError(
                        "Mixing Kotlin and Objective-C supertypes is not supported",
                        currentFile, irClass
                )
            }

            if (descriptor.kind == ClassKind.CLASS) {
                hasObjCClassSupertype = true
            }
        }

        if (!hasObjCClassSupertype) {
            context.reportCompilationError(
                    "Kotlin implementation of Objective-C protocol must have Objective-C superclass (e.g. NSObject)",
                    currentFile, irClass
            )
        }

        val methodsOfAny =
                context.ir.symbols.any.owner.declarations.filterIsInstance<IrSimpleFunction>().toSet()

        irClass.declarations.filterIsInstance<IrSimpleFunction>().filter { it.isReal }.forEach { method ->
            val overriddenMethodOfAny = method.allOverriddenFunctions.firstOrNull {
                it in methodsOfAny
            }

            if (overriddenMethodOfAny != null) {
                val correspondingObjCMethod = when (method.name.asString()) {
                    "toString" -> "'description'"
                    "hashCode" -> "'hash'"
                    "equals" -> "'isEqual:'"
                    else -> "corresponding Objective-C method"
                }

                context.report(
                        method,
                        "can't override '${method.name}', override $correspondingObjCMethod instead",
                        isError = true
                )
            }
        }
    }

    override fun visitDelegatingConstructorCall(expression: IrDelegatingConstructorCall): IrExpression {
        expression.transformChildrenVoid()

        builder.at(expression)

        val constructedClass = outerClasses.peek()!!

        if (!constructedClass.isObjCClass()) {
            return expression
        }

        constructedClass.parent.let { parent ->
            if (parent is IrClass && parent.isObjCClass() &&
                    constructedClass.isCompanion) {

                // Note: it is actually not used; getting values of such objects is handled by code generator
                // in [FunctionGenerationContext.getObjectValue].

                return expression
            }
        }

        val delegatingCallConstructingClass = expression.symbol.owner.constructedClass
        if (!constructedClass.isExternalObjCClass() &&
            delegatingCallConstructingClass.isExternalObjCClass()) {

            // Calling super constructor from Kotlin Objective-C class.

            assert(constructedClass.getSuperClassNotAny() == delegatingCallConstructingClass)

            val initMethod = expression.symbol.owner.getObjCInitMethod()!!

            if (!expression.symbol.owner.objCConstructorIsDesignated()) {
                context.reportCompilationError(
                        "Unable to call non-designated initializer as super constructor",
                        currentFile,
                        expression
                )
            }

            val initMethodInfo = initMethod.getExternalObjCMethodInfo()!!

            assert(expression.dispatchReceiver == null)
            assert(expression.extensionReceiver == null)

            val initCall = builder.genLoweredObjCMethodCall(
                    initMethodInfo,
                    superQualifier = delegatingCallConstructingClass.symbol,
                    receiver = builder.irGet(constructedClass.thisReceiver!!),
                    arguments = initMethod.valueParameters.map { expression.getValueArgument(it.index) },
                    call = expression,
                    method = initMethod
            )

            val superConstructor = delegatingCallConstructingClass
                    .constructors.single { it.valueParameters.size == 0 }.symbol

            return builder.irBlock(expression) {
                // Required for the IR to be valid, will be ignored in codegen:
                +IrDelegatingConstructorCallImpl(
                        startOffset,
                        endOffset,
                        context.irBuiltIns.unitType,
                        superConstructor,
                        superConstructor.descriptor,
                        0
                )

                +irCall(symbols.interopObjCObjectSuperInitCheck).apply {
                    extensionReceiver = irGet(constructedClass.thisReceiver!!)
                    putValueArgument(0, initCall)
                }
            }
        }

        return expression
    }

    private fun IrBuilderWithScope.genLoweredObjCMethodCall(
            info: ObjCMethodInfo,
            superQualifier: IrClassSymbol?,
            receiver: IrExpression,
            arguments: List<IrExpression?>,
            call: IrFunctionAccessExpression,
            method: IrSimpleFunction
    ): IrExpression = genLoweredObjCMethodCall(
            info = info,
            superQualifier = superQualifier,
            receiver = ObjCCallReceiver.Regular(rawPtr = getRawPtr(receiver)),
            arguments = arguments,
            call = call,
            method = method
    )

    private fun IrBuilderWithScope.genLoweredObjCMethodCall(
            info: ObjCMethodInfo,
            superQualifier: IrClassSymbol?,
            receiver: ObjCCallReceiver,
            arguments: List<IrExpression?>,
            call: IrFunctionAccessExpression,
            method: IrSimpleFunction
    ): IrExpression = generateWithStubs(call) {
        if (method.parent !is IrClass) {
            // Category-provided.
            this@InteropLoweringPart1.context.llvmImports.add(method.llvmSymbolOrigin)
        }

        this.generateObjCCall(
                this@genLoweredObjCMethodCall,
                method,
                info.isStret,
                info.selector,
                call,
                superQualifier,
                receiver,
                arguments
        )
    }

    override fun visitConstructorCall(expression: IrConstructorCall): IrExpression {
        expression.transformChildrenVoid()

        val callee = expression.symbol.owner
        val initMethod = callee.getObjCInitMethod() ?: return expression

        val arguments = callee.valueParameters.map { expression.getValueArgument(it.index) }
        assert(expression.extensionReceiver == null)
        assert(expression.dispatchReceiver == null)

        val constructedClass = callee.constructedClass
        val initMethodInfo = initMethod.getExternalObjCMethodInfo()!!
        return builder.at(expression).run {
            val classPtr = getObjCClass(constructedClass.symbol)
            irForceNotNull(callAllocAndInit(classPtr, initMethodInfo, arguments, expression, initMethod))
        }
    }

    override fun visitCall(expression: IrCall): IrExpression {
        expression.transformChildrenVoid()

        val descriptor = expression.descriptor.original

        val callee = expression.symbol.owner

        descriptor.getObjCFactoryInitMethodInfo()?.let { initMethodInfo ->
            val arguments = (0 until expression.valueArgumentsCount)
                    .map { index -> expression.getValueArgument(index) }

            return builder.at(expression).run {
                val classPtr = getRawPtr(expression.extensionReceiver!!)
                callAllocAndInit(classPtr, initMethodInfo, arguments, expression, callee as IrSimpleFunction)
            }
        }

        descriptor.getExternalObjCMethodInfo()?.let { methodInfo ->
            val isInteropStubsFile =
                    currentFile.annotations.hasAnnotation(FqName("kotlinx.cinterop.InteropStubs"))

            // Special case: bridge from Objective-C method implementation template to Kotlin method;
            // handled in CodeGeneratorVisitor.callVirtual.
            val useKotlinDispatch = isInteropStubsFile &&
                    builder.scope.scopeOwner.annotations.hasAnnotation(FqName("kotlin.native.internal.ExportForCppRuntime"))

            if (!useKotlinDispatch) {
                val arguments = callee.valueParameters.map { expression.getValueArgument(it.index) }
                assert(expression.dispatchReceiver == null || expression.extensionReceiver == null)

                if (expression.superQualifier?.isObjCMetaClass() == true) {
                    context.reportCompilationError(
                            "Super calls to Objective-C meta classes are not supported yet",
                            currentFile, expression
                    )
                }

                if (expression.superQualifier?.isInterface == true) {
                    context.reportCompilationError(
                            "Super calls to Objective-C protocols are not allowed",
                            currentFile, expression
                    )
                }

                builder.at(expression)
                return builder.genLoweredObjCMethodCall(
                        methodInfo,
                        superQualifier = expression.superQualifierSymbol,
                        receiver = expression.dispatchReceiver ?: expression.extensionReceiver!!,
                        arguments = arguments,
                        call = expression,
                        method = callee as IrSimpleFunction
                )
            }
        }

        return when (descriptor) {
            context.interopBuiltIns.typeOf -> {
                val typeArgument = expression.getSingleTypeArgument()
                val classSymbol = typeArgument.classifierOrNull as? IrClassSymbol

                if (classSymbol == null) {
                    expression
                } else {
                    val irClass = classSymbol.owner

                    val companionObject = irClass.companionObject() ?:
                            error("native variable class ${irClass.descriptor} must have the companion object")

                    builder.at(expression).irGetObject(companionObject.symbol)
                }
            }
            else -> expression
        }
    }

    override fun visitProperty(declaration: IrProperty): IrStatement {
        val backingField = declaration.backingField
        return if (declaration.isConst && backingField?.isStatic == true && context.config.isInteropStubs) {
            // Transform top-level `const val x = 42` to `val x get() = 42`.
            // Generally this transformation is just an optimization to ensure that interop constants
            // don't require any storage and/or initialization at program startup.
            // Also it is useful due to uncertain design of top-level stored properties in Kotlin/Native.
            val initializer = backingField.initializer!!.expression
            declaration.backingField = null

            val getter = declaration.getter!!
            val getterBody = getter.body!! as IrBlockBody
            getterBody.statements.clear()
            getterBody.statements += IrReturnImpl(
                    declaration.startOffset,
                    declaration.endOffset,
                    context.irBuiltIns.nothingType,
                    getter.symbol,
                    initializer
            )
            // Note: in interop stubs const val initializer is either `IrConst` or quite simple expression,
            // so it is ok to compute it every time.

            assert(declaration.setter == null)
            assert(!declaration.isVar)

            declaration.transformChildrenVoid()
            declaration
        } else {
            super.visitProperty(declaration)
        }
    }

    private fun IrBuilderWithScope.callAllocAndInit(
            classPtr: IrExpression,
            initMethodInfo: ObjCMethodInfo,
            arguments: List<IrExpression?>,
            call: IrFunctionAccessExpression,
            initMethod: IrSimpleFunction
    ): IrExpression = genLoweredObjCMethodCall(
            initMethodInfo,
            superQualifier = null,
            receiver = ObjCCallReceiver.Retained(rawPtr = callAlloc(classPtr)),
            arguments = arguments,
            call = call,
            method = initMethod
    )

    private fun IrBuilderWithScope.getRawPtr(receiver: IrExpression) =
            irCall(symbols.interopObjCObjectRawValueGetter).apply {
                extensionReceiver = receiver
            }
}

/**
 * Lowers some interop intrinsic calls.
 */
internal class InteropLoweringPart2(val context: Context) : FileLoweringPass {
    override fun lower(irFile: IrFile) {
        val transformer = InteropTransformer(context, irFile)
        irFile.transformChildrenVoid(transformer)

        irFile.addChildren(transformer.newTopLevelDeclarations)
    }
}

private class InteropTransformer(val context: Context, override val irFile: IrFile) : BaseInteropIrTransformer(context) {

    val newTopLevelDeclarations = mutableListOf<IrDeclaration>()

    val interop = context.interopBuiltIns
    val symbols = context.ir.symbols

    override fun addTopLevel(declaration: IrDeclaration) {
        declaration.parent = irFile
        newTopLevelDeclarations += declaration
    }

    override fun visitClass(declaration: IrClass): IrStatement {
        super.visitClass(declaration)
        if (declaration.isKotlinObjCClass()) {
            val imps = declaration.simpleFunctions().filter { it.isReal }.flatMap { function ->
                function.overriddenSymbols.mapNotNull {
                    val info = it.owner.getExternalObjCMethodInfo()
                    if (info == null) {
                        null
                    } else {
                        generateWithStubs(it.owner) {
                            generateCFunctionAndFakeKotlinExternalFunction(
                                    function,
                                    it.owner,
                                    isObjCMethod = true,
                                    location = function
                            )
                        }
                    }
                }
            }
            declaration.addChildren(imps)
        }
        return declaration
    }

    private fun generateCFunctionPointer(function: IrSimpleFunction, expression: IrExpression): IrExpression =
            generateWithStubs { generateCFunctionPointer(function, function, expression) }

    override fun visitConstructorCall(expression: IrConstructorCall): IrExpression {
        expression.transformChildrenVoid(this)

        val function = expression.symbol.owner
        val inlinedClass = function.returnType.getInlinedClassNative()
        if (inlinedClass?.descriptor == interop.cPointer || inlinedClass?.descriptor == interop.nativePointed) {
            throw Error("Native interop types constructors must not be called directly")
        }
        return expression
    }

    override fun visitCall(expression: IrCall): IrExpression {

        expression.transformChildrenVoid(this)
        builder.at(expression)
        val descriptor = expression.descriptor.original
        val function = expression.symbol.owner

        if (descriptor == interop.nativePointedRawPtrGetter ||
                OverridingUtil.overrides(descriptor, interop.nativePointedRawPtrGetter, false)) {

            // Replace by the intrinsic call to be handled by code generator:
            return builder.irCall(symbols.interopNativePointedGetRawPointer).apply {
                extensionReceiver = expression.dispatchReceiver
            }
        }

        if (function.annotations.hasAnnotation(RuntimeNames.cCall)) {
            context.llvmImports.add(function.llvmSymbolOrigin)
            return generateWithStubs { generateCCall(expression, builder, isInvoke = false) }
        }

        val intrinsicType = tryGetIntrinsicType(expression)

        if (intrinsicType != null) {
            return when (intrinsicType) {
                IntrinsicType.INTEROP_BITS_TO_FLOAT -> {
                    val argument = expression.getValueArgument(0)
                    if (argument is IrConst<*> && argument.kind == IrConstKind.Int) {
                        val floatValue = kotlinx.cinterop.bitsToFloat(argument.value as Int)
                        builder.irFloat(floatValue)
                    } else {
                        expression
                    }
                }
                IntrinsicType.INTEROP_BITS_TO_DOUBLE -> {
                    val argument = expression.getValueArgument(0)
                    if (argument is IrConst<*> && argument.kind == IrConstKind.Long) {
                        val doubleValue = kotlinx.cinterop.bitsToDouble(argument.value as Long)
                        builder.irDouble(doubleValue)
                    } else {
                        expression
                    }
                }
                IntrinsicType.INTEROP_STATIC_C_FUNCTION -> {
                    val irCallableReference = unwrapStaticFunctionArgument(expression.getValueArgument(0)!!)

                    if (irCallableReference == null || irCallableReference.getArguments().isNotEmpty()
                            || irCallableReference.symbol !is IrSimpleFunctionSymbol) {
                        context.reportCompilationError(
                                "${descriptor.fqNameSafe} must take an unbound, non-capturing function or lambda",
                                irFile, expression
                        )
                        // TODO: should probably be reported during analysis.
                    }

                    val targetSymbol = irCallableReference.symbol
                    val target = targetSymbol.owner
                    val signatureTypes = target.allParameters.map { it.type } + target.returnType

                    descriptor.typeParameters.forEachIndexed { index, typeParameterDescriptor ->
                        val typeArgument = expression.getTypeArgument(typeParameterDescriptor)!!.toKotlinType()
                        val signatureType = signatureTypes[index].toKotlinType()
                        if (typeArgument.constructor != signatureType.constructor ||
                                typeArgument.isMarkedNullable != signatureType.isMarkedNullable) {
                            context.reportCompilationError(
                                    "C function signature element mismatch: expected '$signatureType', got '$typeArgument'",
                                    irFile, expression
                            )
                        }
                    }

                    generateCFunctionPointer(target as IrSimpleFunction, expression)
                }
                IntrinsicType.INTEROP_FUNPTR_INVOKE -> {
                    generateWithStubs { generateCCall(expression, builder, isInvoke = true) }
                }
                IntrinsicType.INTEROP_SIGN_EXTEND, IntrinsicType.INTEROP_NARROW -> {

                    val integerTypePredicates = arrayOf(
                            IrType::isByte, IrType::isShort, IrType::isInt, IrType::isLong
                    )

                    val receiver = expression.extensionReceiver!!
                    val typeOperand = expression.getSingleTypeArgument()
                    val kotlinTypeOperand = typeOperand.toKotlinType()

                    val receiverTypeIndex = integerTypePredicates.indexOfFirst { it(receiver.type) }
                    val typeOperandIndex = integerTypePredicates.indexOfFirst { it(typeOperand) }

                    val receiverKotlinType = receiver.type.toKotlinType()

                    if (receiverTypeIndex == -1) {
                        context.reportCompilationError("Receiver's type $receiverKotlinType is not an integer type",
                                irFile, receiver)
                    }

                    if (typeOperandIndex == -1) {
                        context.reportCompilationError("Type argument $kotlinTypeOperand is not an integer type",
                                irFile, expression)
                    }

                    when (intrinsicType) {
                        IntrinsicType.INTEROP_SIGN_EXTEND -> if (receiverTypeIndex > typeOperandIndex) {
                            context.reportCompilationError("unable to sign extend $receiverKotlinType to $kotlinTypeOperand",
                                    irFile, expression)
                        }

                        IntrinsicType.INTEROP_NARROW -> if (receiverTypeIndex < typeOperandIndex) {
                            context.reportCompilationError("unable to narrow $receiverKotlinType to $kotlinTypeOperand",
                                    irFile, expression)
                        }

                        else -> throw Error()
                    }

                    val receiverClass = symbols.integerClasses.single {
                        receiver.type.isSubtypeOf(it.owner.defaultType)
                    }
                    val targetClass = symbols.integerClasses.single {
                        typeOperand.isSubtypeOf(it.owner.defaultType)
                    }

                    val conversionSymbol = receiverClass.functions.single {
                        it.owner.name == Name.identifier("to${targetClass.owner.name}")
                    }

                    builder.irCall(conversionSymbol).apply {
                        dispatchReceiver = receiver
                    }
                }
                IntrinsicType.INTEROP_CONVERT -> {
                    val integerClasses = symbols.allIntegerClasses
                    val typeOperand = expression.getTypeArgument(0)!!
                    val receiverType = expression.symbol.owner.extensionReceiverParameter!!.type
                    val source = receiverType.classifierOrFail as IrClassSymbol
                    assert(source in integerClasses)

                    if (typeOperand is IrSimpleType && typeOperand.classifier in integerClasses && !typeOperand.hasQuestionMark) {
                        val target = typeOperand.classifier as IrClassSymbol
                        val valueToConvert = expression.extensionReceiver!!

                        if (source in symbols.signedIntegerClasses && target in symbols.unsignedIntegerClasses) {
                            // Default Kotlin signed-to-unsigned widening integer conversions don't follow C rules.
                            val signedTarget = symbols.unsignedToSignedOfSameBitWidth[target]!!
                            val widened = builder.irConvertInteger(source, signedTarget, valueToConvert)
                            builder.irConvertInteger(signedTarget, target, widened)
                        } else {
                            builder.irConvertInteger(source, target, valueToConvert)
                        }
                    } else {
                        context.reportCompilationError(
                                "unable to convert ${receiverType.toKotlinType()} to ${typeOperand.toKotlinType()}",
                                irFile,
                                expression
                        )
                    }
                }
                IntrinsicType.INTEROP_MEMORY_COPY -> {
                    TODO("So far unsupported")
                }
                IntrinsicType.OBJC_INIT_BY -> {
                    val intrinsic = interop.objCObjectInitBy.name

                    val argument = expression.getValueArgument(0)!!
                    val constructedClass = (argument as? IrConstructorCall)?.symbol?.owner?.constructedClass

                    if (constructedClass == null) {
                        context.reportCompilationError("Argument of '$intrinsic' must be a constructor call",
                                irFile, argument)
                    }

                    val extensionReceiver = expression.extensionReceiver!!
                    if (extensionReceiver !is IrGetValue ||
                            !extensionReceiver.symbol.owner.isDispatchReceiverFor(constructedClass)) {

                        context.reportCompilationError("Receiver of '$intrinsic' must be a 'this' of the constructed class",
                                irFile, extensionReceiver)
                    }
                    expression
                }
                IntrinsicType.WORKER_EXECUTE -> {
                    val irCallableReference = unwrapStaticFunctionArgument(expression.getValueArgument(2)!!)

                    if (irCallableReference == null || irCallableReference.getArguments().isNotEmpty()) {
                        context.reportCompilationError(
                                "${descriptor.fqNameSafe} must take an unbound, non-capturing function or lambda",
                                irFile, expression
                        )
                    }

                    val targetSymbol = irCallableReference.symbol
                    val target = targetSymbol.descriptor
                    val jobPointer = IrFunctionReferenceImpl(
                            builder.startOffset, builder.endOffset,
                            symbols.executeImpl.owner.valueParameters[3].type,
                            targetSymbol, target,
                            typeArgumentsCount = 0)

                    builder.irCall(symbols.executeImpl).apply {
                        putValueArgument(0, expression.dispatchReceiver)
                        putValueArgument(1, expression.getValueArgument(0))
                        putValueArgument(2, expression.getValueArgument(1))
                        putValueArgument(3, jobPointer)
                    }
                }
                else -> expression
            }
        }
        return when (descriptor) {
            interop.cPointerRawValue.getter ->
                // Replace by the intrinsic call to be handled by code generator:
                builder.irCall(symbols.interopCPointerGetRawValue).apply {
                    extensionReceiver = expression.dispatchReceiver
                }
            else -> expression
        }
    }

    private fun IrBuilderWithScope.irConvertInteger(
            source: IrClassSymbol,
            target: IrClassSymbol,
            value: IrExpression
    ): IrExpression {
        val conversion = symbols.integerConversions[source to target]!!
        return irCall(conversion.owner).apply {
            if (conversion.owner.dispatchReceiverParameter != null) {
                dispatchReceiver = value
            } else {
                extensionReceiver = value
            }
        }
    }

    private fun IrType.ensureSupportedInCallbacks(isReturnType: Boolean, reportError: (String) -> Nothing) {
        this.checkCTypeNullability(reportError)

        if (isReturnType && this.isUnit()) {
            return
        }

        if (this.isPrimitiveType()) {
            return
        }

        if (UnsignedTypes.isUnsignedType(this.toKotlinType()) && !this.containsNull()) {
            return
        }

        if (this.getClass()?.descriptor == interop.cPointer) {
            return
        }

        reportError("Type ${this.toKotlinType()} is not supported in callback signature")
    }

    private fun IrType.checkCTypeNullability(reportError: (String) -> Nothing) {
        if (this.isNullablePrimitiveType() || UnsignedTypes.isUnsignedType(this.toKotlinType()) && this.containsNull()) {
            reportError("Type ${this.toKotlinType()} must not be nullable when used in C function signature")
        }

        if (this.getClass() == interop.cPointer && !this.isSimpleTypeWithQuestionMark) {
            reportError("Type ${this.toKotlinType()} must be nullable when used in C function signature")
        }
    }

    private fun unwrapStaticFunctionArgument(argument: IrExpression): IrFunctionReference? {
        if (argument is IrFunctionReference) {
            return argument
        }

        // Otherwise check whether it is a lambda:

        // 1. It is a container with two statements and expected origin:

        if (argument !is IrContainerExpression || argument.statements.size != 2) {
            return null
        }
        if (argument.origin != IrStatementOrigin.LAMBDA && argument.origin != IrStatementOrigin.ANONYMOUS_FUNCTION) {
            return null
        }

        // 2. First statement is an empty container (created during local functions lowering):

        val firstStatement = argument.statements.first()

        if (firstStatement !is IrContainerExpression || firstStatement.statements.size != 0) {
            return null
        }

        // 3. Second statement is IrCallableReference:

        return argument.statements.last() as? IrFunctionReference
    }

    val IrValueParameter.isDispatchReceiver: Boolean
        get() = when(val parent = this.parent) {
            is IrClass -> true
            is IrFunction -> parent.dispatchReceiverParameter == this
            else -> false
        }

    private fun IrValueDeclaration.isDispatchReceiverFor(irClass: IrClass): Boolean =
        this is IrValueParameter && isDispatchReceiver && type.getClass() == irClass

}

private fun IrCall.getSingleTypeArgument(): IrType {
    val typeParameter = symbol.owner.typeParameters.single()
    return getTypeArgument(typeParameter.index)!!
}

private fun IrBuilder.irFloat(value: Float) =
        IrConstImpl.float(startOffset, endOffset, context.irBuiltIns.floatType, value)

private fun IrBuilder.irDouble(value: Double) =
        IrConstImpl.double(startOffset, endOffset, context.irBuiltIns.doubleType, value)<|MERGE_RESOLUTION|>--- conflicted
+++ resolved
@@ -234,12 +234,8 @@
                 isExternal = false,
                 isTailrec = false,
                 isSuspend = false,
-<<<<<<< HEAD
-                isExpect = false
-=======
                 isExpect = false,
                 isFakeOverride = false
->>>>>>> e8ad4712
         ).also { result ->
             resultDescriptor.bind(result)
             result.parent = irClass
@@ -381,12 +377,8 @@
                     isExternal = false,
                     isTailrec = false,
                     isSuspend = false,
-<<<<<<< HEAD
-                    isExpect = false
-=======
                     isExpect = false,
                     isFakeOverride = false
->>>>>>> e8ad4712
             ).apply {
                 it.bind(this)
             }

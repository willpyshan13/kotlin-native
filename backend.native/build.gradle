import org.jetbrains.kotlin.CopyCommonSources
import org.jetbrains.kotlin.konan.target.HostManager

/*
 * Copyright 2010-2018 JetBrains s.r.o. Use of this source code is governed by the Apache 2.0 license
 * that can be found in the LICENSE file.
 */
buildscript {
    apply from: "$rootDir/gradle/kotlinGradlePlugin.gradle"
    apply plugin: 'project-report'

    dependencies {
        classpath "com.google.protobuf:protobuf-gradle-plugin:0.8.8"
    }
}

String protobufVersion = '2.6.1'
apply plugin: "com.google.protobuf"
apply plugin: 'java'
apply plugin: 'kotlin'
apply plugin: org.jetbrains.kotlin.NativeInteropPlugin
apply plugin: "maven-publish"

// (gets applied to this project and all its subprojects)
allprojects {
    repositories {
        maven { url buildKotlinCompilerRepo }
    }
}

sourceSets {
    compiler {
        proto.srcDir 'compiler/ir/backend.native/src/'
        java {
            srcDir 'compiler/ir/backend.native/src/'
            srcDir 'build/renamed/source/proto/compiler/java'
        }
        kotlin {
            srcDir 'compiler/ir/backend.native/src/'
        }
        resources.srcDir 'compiler/ir/backend.native/resources/'
    }
    cli_bc {
        java.srcDir 'cli.bc/src'
        kotlin.srcDir 'cli.bc/src'
    }
    bc_frontend {
        java.srcDir 'bc.frontend/src'
        kotlin.srcDir 'bc.frontend/src'
    }
}

compileCompilerKotlin {
    dependsOn('renamePackage')
    // The protobuf plugin specifies this dependency for java by itself,
    // but not for Kotlin.
    dependsOn('generateCompilerProto')
    kotlinOptions.jvmTarget = "1.8"
<<<<<<< HEAD
    kotlinOptions.freeCompilerArgs += "-Xopt-in=org.jetbrains.kotlin.ir.ObsoleteDescriptorBasedAPI"
=======
    kotlinOptions.allWarningsAsErrors=true
    kotlinOptions.freeCompilerArgs += ['-Xopt-in=kotlin.RequiresOptIn', '-Xopt-in=org.jetbrains.kotlin.ir.ObsoleteDescriptorBasedAPI']
>>>>>>> e9c89044
}

compileCompilerJava {
    dependsOn('renamePackage')
}

task copyGenerated(type: Copy) {
    dependsOn('generateCompilerProto')
    from 'build/generated/source/proto/compiler/java'
    into 'build/renamed/source/proto/compiler/java'
    filter { line -> line.replaceAll("com.google.protobuf", "org.jetbrains.kotlin.protobuf") }
    outputs.dir('build/renamed')
}

task deleteGenerated(type: Delete) {
    dependsOn('copyGenerated')
    delete 'build/generated/source/proto/compiler/java'
}

task renamePackage {
    dependsOn('copyGenerated', 'deleteGenerated')
}

kotlinNativeInterop {
    llvm {
        dependsOn ":llvmDebugInfoC:debugInfoStaticLibrary"
        dependsOn ":llvmCoverageMappingC:coverageMappingStaticLibrary"
        defFile 'llvm.def'
        if (!project.parent.convention.plugins.platformInfo.isWindows())
            compilerOpts "-fPIC"
        compilerOpts "-I$llvmDir/include", "-I${project(':llvmDebugInfoC').projectDir}/src/main/include", "-I${project(':llvmCoverageMappingC').projectDir}/src/main/include"
        linkerOpts "-L$llvmDir/lib", "-L${project(':llvmDebugInfoC').buildDir}/libs/debugInfo/static", "-L${project(':llvmCoverageMappingC').buildDir}/libs/coverageMapping/static"
    }

    hash { // TODO: copy-pasted from ':common:compileHash'
        if (!project.parent.convention.plugins.platformInfo.isWindows()) {
            compilerOpts '-fPIC'
            linkerOpts '-fPIC'
        }
        linker 'clang++'
        linkOutputs ":common:${hostName}Hash"

        headers fileTree('../common/src/hash/headers') {
            include '**/*.h'
            include '**/*.hpp'
        }

        pkg 'org.jetbrains.kotlin.backend.konan.hash'
    }

    files {
        if (!project.parent.convention.plugins.platformInfo.isWindows()) {
            compilerOpts '-fPIC'
            linkerOpts '-fPIC'
        }
        linker 'clang++'
        linkOutputs ":common:${hostName}Files"

        headers fileTree('../common/src/files/headers') {
            include '**/*.h'
            include '**/*.hpp'
        }

        pkg 'org.jetbrains.kotlin.backend.konan.files'
    }
}


configurations {
    kotlin_compiler_jar
    kotlin_stdlib_jar
    kotlin_reflect_jar
    kotlin_script_runtime_jar
    trove4j_jar
    kotlinCommonSources

    cli_bcRuntime {
        extendsFrom compilerRuntime
        extendsFrom kotlin_script_runtime_jar
    }

    cli_bc {
        extendsFrom cli_bcRuntime
    }
}

dependencies {
    trove4j_jar "org.jetbrains.intellij.deps:trove4j:1.0.20181211@jar"
    kotlin_compiler_jar "$kotlinCompilerModule@jar"
    kotlin_stdlib_jar "$kotlinStdLibModule@jar"
    kotlin_reflect_jar "$kotlinReflectModule@jar"
    kotlin_script_runtime_jar "$kotlinScriptRuntimeModule@jar"

    [kotlinCommonStdlibModule, kotlinTestCommonModule, kotlinTestAnnotationsCommonModule].each {
        kotlinCommonSources(it) { transitive = false }
    }

    compilerCompile project(":utilities:basic-utils")

    compilerCompile "com.google.protobuf:protobuf-java:${protobufVersion}"

    compilerCompile kotlinCompilerModule
    compilerCompile kotlinNativeInterop['llvm'].configuration
    compilerCompile kotlinNativeInterop['hash'].configuration
    compilerCompile kotlinNativeInterop['files'].configuration
    compilerCompile "org.jetbrains.kotlin:kotlin-native-shared:$konanVersion"

    cli_bcCompile kotlinCompilerModule
    cli_bcCompile "org.jetbrains.kotlin:kotlin-native-shared:$konanVersion"
    cli_bcCompile sourceSets.compiler.output

    bc_frontendCompile kotlinCompilerModule

    cli_bc sourceSets.cli_bc.output
}


classes.dependsOn 'compilerClasses', 'cli_bcClasses', 'bc_frontendClasses'


// These are just a couple of aliases
task stdlib(dependsOn: "${hostName}Stdlib")

def commonSrc = file('build/stdlib')

task unzipStdlibSources(type: CopyCommonSources) {
    outputDir commonSrc
    sourcePaths configurations.kotlinCommonSources
}

final List<File> stdLibSrc = [
        project(':Interop:Runtime').file('src/main/kotlin'),
        project(':Interop:Runtime').file('src/native/kotlin'),
        project(':Interop:JsRuntime').file('src/main/kotlin'),
        project(':runtime').file('src/main/kotlin')
]

// These files are built before the 'dist' is complete,
// so we provide a custom value for --runtime

targetList.each { target ->
    def konanJvmArgs =  [*HostManager.regularJvmArgs]

    def defaultArgs = ['-nopack', '-nostdlib', '-no-default-libs', '-no-endorsed-libs',
                       //Uncomment this '-Werror' when common stdlib will be ready
    ]
    if (target != "wasm32") defaultArgs += '-g'
    def konanArgs = [*defaultArgs,
                     '-target', target,
                     "-Xruntime=${project(':runtime').file('build/' + target + '/runtime.bc')}",
                     *project.globalBuildArgs]

    task("${target}Stdlib", type: JavaExec) {
        main = 'org.jetbrains.kotlin.cli.bc.K2NativeKt'
        // This task depends on distCompiler, so the compiler jar is already in the dist directory.
        classpath = fileTree("${rootProject.projectDir}/dist/konan/lib") {
            include "*.jar"
        }
        jvmArgs = konanJvmArgs
        args = [*konanArgs,
                '-output', project(':runtime').file("build/${target}Stdlib"),
                '-produce', 'library', '-module-name', 'stdlib', '-XXLanguage:+AllowContractsForCustomFunctions',
                '-Xmulti-platform', '-Xopt-in=kotlin.RequiresOptIn', '-Xinline-classes',
                '-Xopt-in=kotlin.contracts.ExperimentalContracts',
                '-Xopt-in=kotlin.ExperimentalMultiplatform',
                '-Xallow-result-return-type',
                commonSrc.absolutePath,
                "-Xcommon-sources=${commonSrc.absolutePath}",
                *stdLibSrc]
        stdLibSrc.forEach { inputs.dir(it) }
        inputs.dir(commonSrc)
        outputs.dir(project(':runtime').file("build/${target}Stdlib"))

        dependsOn 'unzipStdlibSources'
        dependsOn ":runtime:${target}Runtime"
        dependsOn ":distCompiler"
    }
}

task run {
    doLast {
        logger.quiet("Run the outer project 'demo' target to compile the test source.")
    }
}

jar {
    from sourceSets.cli_bc.output,
            sourceSets.compiler.output,
            sourceSets.hashInteropStubs.output,
            sourceSets.filesInteropStubs.output,
            sourceSets.llvmInteropStubs.output

    dependsOn ':runtime:hostRuntime', 'external_jars'
}

def externalJars = ['compiler', 'stdlib', 'reflect', 'script_runtime']

task trove4jCopy(type: Copy) {
    from configurations.getByName("trove4j_jar") {
        include "trove4j*.jar"
        rename "trove4j(.*).jar", "trove4j.jar"

        into 'build/external_jars'
    }
} 

externalJars.each { arg ->
    def jar = arg.replace('_', '-') // :(
    task("${arg}Copy", type: Copy) {
        from configurations.getByName("kotlin_${arg}_jar") {
            include "kotlin-${jar}*.jar"
            rename "kotlin-${jar}(.*).jar", "kotlin-${jar}.jar"

            into 'build/external_jars'
        }
    }
}

task external_jars(type: Copy) {
    dependsOn externalJars.collect { "${it}Copy" }
    dependsOn trove4jCopy

    from configurations.compilerCompile {

        include "protobuf-java-${protobufVersion}.jar"

        into 'build/external_jars'
    }
}

protobuf {
    protoc {
        artifact = "com.google.protobuf:protoc:${protobufVersion}"
    }
}

task debugCompiler(type: JavaExec) {
    dependsOn ':dist'
    main = 'org.jetbrains.kotlin.cli.bc.K2NativeKt'
    classpath = project.fileTree("${distDir.canonicalPath}/konan/lib/") {
        include '*.jar'
    }
    jvmArgs "-Dorg.jetbrains.kotlin.native.home=${distDir.canonicalPath}"
    enableAssertions = true
    args = findProperty("konan.debug.args").toString().tokenize() ?: []
}

publishing {
    repositories {
        maven { url = "$buildDir/repo" }
    }

    publications {
        maven(MavenPublication) {
            groupId = 'org.jetbrains.kotlin'
            artifactId = 'backend.native'
            version = konanVersionFull

            from components.java
        }
    }
}<|MERGE_RESOLUTION|>--- conflicted
+++ resolved
@@ -56,12 +56,8 @@
     // but not for Kotlin.
     dependsOn('generateCompilerProto')
     kotlinOptions.jvmTarget = "1.8"
-<<<<<<< HEAD
-    kotlinOptions.freeCompilerArgs += "-Xopt-in=org.jetbrains.kotlin.ir.ObsoleteDescriptorBasedAPI"
-=======
     kotlinOptions.allWarningsAsErrors=true
     kotlinOptions.freeCompilerArgs += ['-Xopt-in=kotlin.RequiresOptIn', '-Xopt-in=org.jetbrains.kotlin.ir.ObsoleteDescriptorBasedAPI']
->>>>>>> e9c89044
 }
 
 compileCompilerJava {
